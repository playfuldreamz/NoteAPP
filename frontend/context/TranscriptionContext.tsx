--- conflicted
+++ resolved
@@ -1,22 +1,14 @@
 'use client';
 
-<<<<<<< HEAD
 import React, { createContext, useContext, useState, useCallback, useEffect } from 'react';
-import type { ProviderType, ProviderConfig } from '../services/transcription/types';
+import type { TranscriptionProvider, ProviderType, ProviderConfig } from '../services/transcription/types';
 import { TranscriptionProviderFactory } from '../services/transcription/providerFactory';
 import { toast } from 'react-toastify';
 
 interface ProviderSettings {
   apiKey?: string;
-  options?: Record<string, unknown>;
+  options?: Record<string, any>;
 }
-=======
-import React, { createContext, useContext, useState, useEffect } from 'react';
-import type { ProviderType } from '../services/transcription/types';
-import { TranscriptionProviderFactory } from '../services/transcription/providerFactory';
-import { useProviderSettings, ProviderSettings } from '../hooks/useProviderSettings';
-import { useProviderInitialization } from '../hooks/useProviderInitialization';
->>>>>>> 882ef116
 
 interface TranscriptionContextType {
   provider: ProviderType;
